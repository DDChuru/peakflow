'use client';

<<<<<<< HEAD
import { useEffect } from 'react';
import { useRouter } from 'next/navigation';
import { useAuth } from '@/contexts/AuthContext';
import Link from 'next/link';
import { Button } from '@/components/ui/button';
import {
  ArrowRight,
  DollarSign,
  FileText,
  TrendingUp,
  Users,
  Shield,
  Zap,
  CheckCircle,
  Building2,
  BarChart3
} from 'lucide-react';
=======
import { useState, useEffect } from 'react';
import { motion, useScroll, useTransform } from 'framer-motion';
import { Button } from '@/components/ui/button';
import { Card } from '@/components/ui/card';
import { Badge } from '@/components/ui/badge';
import {
  BanknotesIcon,
  ChartBarIcon,
  DocumentTextIcon,
  ShieldCheckIcon,
  BoltIcon,
  ArrowRightIcon,
  CheckIcon,
  StarIcon,
  PlayIcon,
  SparklesIcon
} from '@heroicons/react/24/outline';
import Link from 'next/link';
>>>>>>> bb495eab

const fadeInUp = {
  initial: { opacity: 0, y: 60 },
  animate: { opacity: 1, y: 0 },
  transition: { duration: 0.6, ease: "easeOut" }
};

<<<<<<< HEAD
  useEffect(() => {
    // If user is logged in, redirect to dashboard
    if (!loading && user) {
      router.push('/dashboard');
=======
const staggerContainer = {
  initial: {},
  animate: {
    transition: {
      staggerChildren: 0.1
>>>>>>> bb495eab
    }
  }
};

const features = [
  {
    icon: BanknotesIcon,
    title: "Direct Bank to Ledger Import",
    description: "Perfect for SMEs without formal invoicing. Import bank statements directly into your general ledger with intelligent categorization.",
    highlight: "SME-Focused",
    color: "from-emerald-500 to-teal-600"
  },
  {
    icon: BoltIcon,
    title: "Smart Bank Reconciliation",
    description: "AI-powered matching system with 95% accuracy. Automatically reconcile transactions and identify discrepancies.",
    highlight: "95% Accuracy",
    color: "from-blue-500 to-indigo-600"
  },
  {
    icon: DocumentTextIcon,
    title: "Complete Billing Suite",
    description: "From quotes to invoices with automatic general ledger posting. Streamline your entire billing workflow.",
    highlight: "End-to-End",
    color: "from-purple-500 to-pink-600"
  },
  {
    icon: ShieldCheckIcon,
    title: "Multi-tenant Architecture",
    description: "Enterprise-grade security with complete company isolation. Your data is protected with bank-level encryption.",
    highlight: "Enterprise Security",
    color: "from-orange-500 to-red-600"
  },
  {
    icon: ChartBarIcon,
    title: "Real-time Financial Dashboard",
    description: "Get instant insights with KPIs and metrics at a glance. Make informed decisions with live financial data.",
    highlight: "Real-time",
    color: "from-cyan-500 to-blue-600"
  }
];

const testimonials = [
  {
    name: "Sarah Johnson",
    role: "CFO, TechStart Inc",
    content: "PeakFlow transformed our financial operations. What used to take hours now takes minutes.",
    avatar: "SJ",
    rating: 5
  },
  {
    name: "Michael Chen",
    role: "Finance Director, GrowthCo",
    content: "The bank reconciliation feature alone saved us 10 hours per week. Incredible accuracy.",
    avatar: "MC",
    rating: 5
  },
  {
    name: "Emily Rodriguez",
    role: "Accountant, SmallBiz Ltd",
    content: "Finally, a system that understands SME needs. The direct bank import is a game-changer.",
    avatar: "ER",
    rating: 5
  }
];

const pricingPlans = [
  {
    name: "Starter",
    price: "49",
    description: "Perfect for small businesses",
    features: [
      "Up to 1,000 transactions/month",
      "Basic bank reconciliation",
      "Standard support",
      "1 company account"
    ],
    popular: false
  },
  {
    name: "Professional",
    price: "149",
    description: "Ideal for growing companies",
    features: [
      "Up to 10,000 transactions/month",
      "AI-powered reconciliation",
      "Priority support",
      "5 company accounts",
      "Custom reporting"
    ],
    popular: true
  },
  {
    name: "Enterprise",
    price: "Custom",
    description: "For large organizations",
    features: [
      "Unlimited transactions",
      "White-label options",
      "Dedicated support",
      "Unlimited companies",
      "API access",
      "Custom integrations"
    ],
    popular: false
  }
];

export default function LandingPage() {
  const [isScrolled, setIsScrolled] = useState(false);
  const { scrollY } = useScroll();
  const heroY = useTransform(scrollY, [0, 500], [0, -150]);
  const heroOpacity = useTransform(scrollY, [0, 300], [1, 0.3]);

  useEffect(() => {
    const handleScroll = () => {
      setIsScrolled(window.scrollY > 50);
    };
    window.addEventListener('scroll', handleScroll);
    return () => window.removeEventListener('scroll', handleScroll);
  }, []);

  // Show loading while auth is checking
  if (loading) {
    return (
      <div className="min-h-screen flex items-center justify-center">
        <div className="animate-spin rounded-full h-12 w-12 border-b-2 border-indigo-600"></div>
      </div>
    );
  }

  // If user is logged in, show loading while redirecting
  if (user) {
    return (
      <div className="min-h-screen flex items-center justify-center">
        <div className="text-center">
          <div className="animate-spin rounded-full h-12 w-12 border-b-2 border-indigo-600 mx-auto"></div>
          <p className="mt-4 text-gray-600">Redirecting to dashboard...</p>
        </div>
      </div>
    );
  }

  // Landing page for non-authenticated users
  return (
<<<<<<< HEAD
    <div className="min-h-screen bg-gradient-to-b from-white to-gray-50">
      {/* Navigation */}
      <nav className="border-b bg-white/80 backdrop-blur-sm sticky top-0 z-50">
        <div className="container mx-auto px-6 py-4">
          <div className="flex items-center justify-between">
            <div className="flex items-center gap-2">
              <div className="h-8 w-8 rounded-lg bg-gradient-to-br from-indigo-500 to-purple-600 flex items-center justify-center text-white font-bold">
                P
              </div>
              <span className="text-xl font-bold text-gray-900">PeakFlow</span>
            </div>
            <div className="flex items-center gap-4">
              <Link href="/login">
                <Button variant="ghost">Login</Button>
              </Link>
              <Link href="/signup">
                <Button>Start Free Trial</Button>
=======
    <div className="min-h-screen bg-white">
      {/* Navigation */}
      <motion.nav
        className={`fixed top-0 w-full z-50 transition-all duration-300 ${
          isScrolled
            ? 'bg-white/80 backdrop-blur-md border-b border-gray-200'
            : 'bg-transparent'
        }`}
        initial={{ y: -100 }}
        animate={{ y: 0 }}
        transition={{ duration: 0.6 }}
      >
        <div className="max-w-7xl mx-auto px-4 sm:px-6 lg:px-8">
          <div className="flex justify-between items-center py-4">
            <div className="flex items-center space-x-2">
              <div className="w-8 h-8 bg-gradient-to-r from-blue-600 to-purple-600 rounded-lg flex items-center justify-center">
                <SparklesIcon className="w-5 h-5 text-white" />
              </div>
              <span className="text-xl font-bold bg-gradient-to-r from-gray-900 to-gray-600 bg-clip-text text-transparent">
                PeakFlow
              </span>
            </div>

            <div className="hidden md:flex items-center space-x-8">
              <a href="#features" className="text-gray-600 hover:text-gray-900 transition-colors">Features</a>
              <a href="#testimonials" className="text-gray-600 hover:text-gray-900 transition-colors">Testimonials</a>
              <a href="#pricing" className="text-gray-600 hover:text-gray-900 transition-colors">Pricing</a>
              <Link href="/login">
                <Button variant="outline" className="mr-2">Sign In</Button>
              </Link>
              <Link href="/signup">
                <Button className="bg-gradient-to-r from-blue-600 to-purple-600 hover:from-blue-700 hover:to-purple-700">
                  Get Started
                </Button>
>>>>>>> bb495eab
              </Link>
            </div>
          </div>
        </div>
<<<<<<< HEAD
      </nav>

      {/* Hero Section */}
      <section className="py-20 px-6">
        <div className="container mx-auto max-w-6xl">
          <div className="text-center">
            <h1 className="text-5xl md:text-6xl font-bold text-gray-900 mb-6">
              Automate Your Financial Operations
              <span className="text-transparent bg-clip-text bg-gradient-to-r from-indigo-600 to-purple-600"> with AI</span>
            </h1>
            <p className="text-xl text-gray-600 mb-8 max-w-3xl mx-auto">
              From bank reconciliation to invoice management, PeakFlow streamlines your entire financial workflow with intelligent automation.
            </p>
            <div className="flex gap-4 justify-center">
              <Link href="/signup">
                <Button size="lg" className="text-lg px-8">
                  Start Free Trial
                  <ArrowRight className="ml-2 h-5 w-5" />
                </Button>
              </Link>
              <Button size="lg" variant="outline" className="text-lg px-8">
                Schedule Demo
              </Button>
            </div>
            <p className="mt-4 text-sm text-gray-500">No credit card required • 14-day free trial</p>
          </div>
        </div>
      </section>

      {/* Features Grid */}
      <section className="py-20 px-6 bg-white">
        <div className="container mx-auto max-w-6xl">
          <div className="text-center mb-12">
            <h2 className="text-3xl font-bold text-gray-900 mb-4">Everything You Need for Financial Management</h2>
            <p className="text-lg text-gray-600">Powerful features designed for modern businesses</p>
          </div>

          <div className="grid md:grid-cols-2 lg:grid-cols-3 gap-8">
            {/* Direct Bank to Ledger - HIGHLIGHTED */}
            <div className="p-6 rounded-xl border-2 border-green-300 bg-green-50 hover:border-green-400 transition-colors">
              <div className="h-12 w-12 bg-green-100 rounded-lg flex items-center justify-center mb-4">
                <DollarSign className="h-6 w-6 text-green-600" />
              </div>
              <h3 className="text-xl font-semibold text-gray-900 mb-2">Direct Bank to Ledger</h3>
              <p className="text-gray-600 mb-4">
                Convert bank transactions directly to journal entries - perfect for SMEs without invoicing.
              </p>
              <ul className="space-y-2">
                <li className="flex items-center text-sm text-gray-600">
                  <CheckCircle className="h-4 w-4 text-green-500 mr-2" />
                  Import from any bank
                </li>
                <li className="flex items-center text-sm text-gray-600">
                  <CheckCircle className="h-4 w-4 text-green-500 mr-2" />
                  Auto-create journal entries
                </li>
                <li className="flex items-center text-sm text-gray-600">
                  <CheckCircle className="h-4 w-4 text-green-500 mr-2" />
                  Maintain double-entry
                </li>
              </ul>
            </div>

            {/* Smart Reconciliation */}
            <div className="p-6 rounded-xl border border-gray-200 hover:border-indigo-300 transition-colors">
              <div className="h-12 w-12 bg-indigo-100 rounded-lg flex items-center justify-center mb-4">
                <FileText className="h-6 w-6 text-indigo-600" />
              </div>
              <h3 className="text-xl font-semibold text-gray-900 mb-2">Smart Bank Reconciliation</h3>
              <p className="text-gray-600 mb-4">
                AI-powered matching engine that automatically reconciles transactions with 95% accuracy.
              </p>
              <ul className="space-y-2">
                <li className="flex items-center text-sm text-gray-600">
                  <CheckCircle className="h-4 w-4 text-green-500 mr-2" />
                  Auto-match transactions
                </li>
                <li className="flex items-center text-sm text-gray-600">
                  <CheckCircle className="h-4 w-4 text-green-500 mr-2" />
                  PDF extraction with AI
                </li>
                <li className="flex items-center text-sm text-gray-600">
                  <CheckCircle className="h-4 w-4 text-green-500 mr-2" />
                  One-click reconciliation
                </li>
              </ul>
            </div>

            {/* Complete Billing */}
            <div className="p-6 rounded-xl border border-gray-200 hover:border-indigo-300 transition-colors">
              <div className="h-12 w-12 bg-purple-100 rounded-lg flex items-center justify-center mb-4">
                <TrendingUp className="h-6 w-6 text-purple-600" />
              </div>
              <h3 className="text-xl font-semibold text-gray-900 mb-2">Complete Billing Suite</h3>
              <p className="text-gray-600 mb-4">
                From quotes to invoices, manage your entire billing workflow with automated GL posting.
              </p>
              <ul className="space-y-2">
                <li className="flex items-center text-sm text-gray-600">
                  <CheckCircle className="h-4 w-4 text-green-500 mr-2" />
                  Quote to invoice flow
                </li>
                <li className="flex items-center text-sm text-gray-600">
                  <CheckCircle className="h-4 w-4 text-green-500 mr-2" />
                  Recurring SLA billing
                </li>
                <li className="flex items-center text-sm text-gray-600">
                  <CheckCircle className="h-4 w-4 text-green-500 mr-2" />
                  Payment tracking
                </li>
              </ul>
            </div>
          </div>
        </div>
      </section>

      {/* CTA Section */}
      <section className="py-20 px-6 bg-gradient-to-r from-indigo-600 to-purple-600">
        <div className="container mx-auto max-w-4xl text-center">
          <h2 className="text-4xl font-bold text-white mb-6">
            Ready to Transform Your Financial Operations?
          </h2>
          <p className="text-xl text-indigo-100 mb-8">
            Join thousands of businesses already using PeakFlow to automate their accounting.
          </p>
          <div className="flex gap-4 justify-center">
            <Link href="/signup">
              <Button size="lg" variant="secondary" className="text-lg px-8">
                Start Free Trial
                <ArrowRight className="ml-2 h-5 w-5" />
              </Button>
            </Link>
          </div>
        </div>
      </section>

      {/* Simple Footer */}
      <footer className="bg-gray-900 text-gray-400 py-8 px-6">
        <div className="container mx-auto text-center">
          <p>&copy; 2024 PeakFlow. All rights reserved.</p>
        </div>
=======
      </motion.nav>

      {/* Hero Section */}
      <section className="relative min-h-screen flex items-center justify-center overflow-hidden">
        {/* Background Elements */}
        <div className="absolute inset-0 bg-gradient-to-br from-blue-50 via-white to-purple-50"></div>
        <div className="absolute inset-0">
          <div className="absolute top-1/4 left-1/4 w-72 h-72 bg-blue-400/20 rounded-full blur-3xl"></div>
          <div className="absolute top-3/4 right-1/4 w-96 h-96 bg-purple-400/20 rounded-full blur-3xl"></div>
          <div className="absolute bottom-1/4 left-1/3 w-80 h-80 bg-pink-400/20 rounded-full blur-3xl"></div>
        </div>

        <motion.div
          className="relative z-10 max-w-7xl mx-auto px-4 sm:px-6 lg:px-8 text-center"
          style={{ y: heroY, opacity: heroOpacity }}
        >
          <motion.div
            {...fadeInUp}
            className="space-y-8"
          >
            <Badge className="bg-gradient-to-r from-blue-100 to-purple-100 text-blue-800 border-blue-200">
              🚀 Revolutionizing Financial Management
            </Badge>

            <h1 className="text-5xl md:text-7xl font-bold bg-gradient-to-r from-gray-900 via-blue-800 to-purple-800 bg-clip-text text-transparent">
              Financial Operations
              <br />
              <span className="text-transparent bg-gradient-to-r from-blue-600 to-purple-600 bg-clip-text">
                Simplified
              </span>
            </h1>

            <p className="text-xl md:text-2xl text-gray-600 max-w-3xl mx-auto leading-relaxed">
              Streamline your accounting with AI-powered bank reconciliation,
              direct ledger imports, and real-time financial insights.
              <span className="font-semibold text-gray-800">Perfect for SMEs and growing businesses.</span>
            </p>

            <div className="flex flex-col sm:flex-row gap-4 justify-center items-center pt-8">
              <Link href="/signup">
                <Button
                  size="lg"
                  className="bg-gradient-to-r from-blue-600 to-purple-600 hover:from-blue-700 hover:to-purple-700 text-white px-8 py-4 text-lg font-semibold rounded-xl shadow-lg hover:shadow-xl transition-all duration-300"
                >
                  Start Free Trial
                  <ArrowRightIcon className="ml-2 w-5 h-5" />
                </Button>
              </Link>

              <Button
                variant="outline"
                size="lg"
                className="border-2 border-gray-300 hover:border-gray-400 px-8 py-4 text-lg rounded-xl"
              >
                <PlayIcon className="mr-2 w-5 h-5" />
                Watch Demo
              </Button>
            </div>

            <div className="pt-8 text-sm text-gray-500">
              ✨ No credit card required • 14-day free trial • Setup in 5 minutes
            </div>
          </motion.div>
        </motion.div>

        {/* Floating Dashboard Preview */}
        <motion.div
          className="absolute bottom-10 left-1/2 transform -translate-x-1/2 w-full max-w-4xl mx-auto px-4"
          initial={{ opacity: 0, y: 100 }}
          animate={{ opacity: 1, y: 0 }}
          transition={{ duration: 0.8, delay: 0.5 }}
        >
          <Card className="bg-white/70 backdrop-blur-sm border border-white/20 shadow-2xl rounded-2xl overflow-hidden">
            <div className="h-64 bg-gradient-to-br from-gray-50 to-blue-50 flex items-center justify-center">
              <div className="text-gray-400 text-lg font-medium">
                🎯 Interactive Dashboard Preview Coming Soon
              </div>
            </div>
          </Card>
        </motion.div>
      </section>

      {/* Features Section */}
      <section id="features" className="py-20 bg-gray-50">
        <div className="max-w-7xl mx-auto px-4 sm:px-6 lg:px-8">
          <motion.div
            className="text-center mb-16"
            initial={{ opacity: 0, y: 60 }}
            whileInView={{ opacity: 1, y: 0 }}
            transition={{ duration: 0.6 }}
            viewport={{ once: true }}
          >
            <Badge className="bg-blue-100 text-blue-800 mb-4">Features</Badge>
            <h2 className="text-4xl md:text-5xl font-bold text-gray-900 mb-6">
              Everything You Need for
              <span className="block text-transparent bg-gradient-to-r from-blue-600 to-purple-600 bg-clip-text">
                Financial Excellence
              </span>
            </h2>
            <p className="text-xl text-gray-600 max-w-3xl mx-auto">
              Our comprehensive suite of tools is designed specifically for modern businesses
              who need powerful, yet simple financial management.
            </p>
          </motion.div>

          <motion.div
            className="grid md:grid-cols-2 lg:grid-cols-3 gap-8"
            variants={staggerContainer}
            initial="initial"
            whileInView="animate"
            viewport={{ once: true }}
          >
            {features.map((feature, index) => (
              <motion.div key={feature.title} variants={fadeInUp}>
                <Card className="h-full p-8 hover:shadow-xl transition-all duration-300 border-0 bg-white/80 backdrop-blur-sm">
                  <div className="space-y-4">
                    <div className={`w-12 h-12 rounded-xl bg-gradient-to-r ${feature.color} flex items-center justify-center`}>
                      <feature.icon className="w-6 h-6 text-white" />
                    </div>

                    <div className="space-y-2">
                      <div className="flex items-center gap-2">
                        <h3 className="text-xl font-bold text-gray-900">{feature.title}</h3>
                        <Badge variant="outline" className="text-xs font-medium">
                          {feature.highlight}
                        </Badge>
                      </div>
                      <p className="text-gray-600 leading-relaxed">{feature.description}</p>
                    </div>
                  </div>
                </Card>
              </motion.div>
            ))}
          </motion.div>
        </div>
      </section>

      {/* Benefits Section */}
      <section className="py-20 bg-white">
        <div className="max-w-7xl mx-auto px-4 sm:px-6 lg:px-8">
          <div className="grid lg:grid-cols-2 gap-16 items-center">
            <motion.div
              initial={{ opacity: 0, x: -60 }}
              whileInView={{ opacity: 1, x: 0 }}
              transition={{ duration: 0.6 }}
              viewport={{ once: true }}
            >
              <Badge className="bg-purple-100 text-purple-800 mb-4">Benefits</Badge>
              <h2 className="text-4xl md:text-5xl font-bold text-gray-900 mb-6">
                Why Choose
                <span className="block text-transparent bg-gradient-to-r from-purple-600 to-pink-600 bg-clip-text">
                  PeakFlow?
                </span>
              </h2>

              <div className="space-y-6">
                {[
                  { title: "Save 10+ Hours Weekly", description: "Automate tedious reconciliation and data entry tasks" },
                  { title: "95% Accuracy Guarantee", description: "AI-powered matching reduces errors and improves reliability" },
                  { title: "Seamless Integrations", description: "Connect with your existing banking and accounting systems" },
                  { title: "Enterprise Security", description: "Bank-level encryption and compliance standards" }
                ].map((benefit, index) => (
                  <motion.div
                    key={benefit.title}
                    className="flex items-start space-x-4"
                    initial={{ opacity: 0, y: 20 }}
                    whileInView={{ opacity: 1, y: 0 }}
                    transition={{ duration: 0.5, delay: index * 0.1 }}
                    viewport={{ once: true }}
                  >
                    <div className="w-6 h-6 rounded-full bg-gradient-to-r from-green-500 to-emerald-600 flex items-center justify-center flex-shrink-0 mt-1">
                      <CheckIcon className="w-4 h-4 text-white" />
                    </div>
                    <div>
                      <h3 className="font-semibold text-gray-900 mb-1">{benefit.title}</h3>
                      <p className="text-gray-600">{benefit.description}</p>
                    </div>
                  </motion.div>
                ))}
              </div>
            </motion.div>

            <motion.div
              className="relative"
              initial={{ opacity: 0, x: 60 }}
              whileInView={{ opacity: 1, x: 0 }}
              transition={{ duration: 0.6 }}
              viewport={{ once: true }}
            >
              <Card className="p-8 bg-gradient-to-br from-blue-50 to-purple-50 border-0">
                <div className="space-y-6">
                  <div className="text-center">
                    <div className="text-4xl font-bold text-gray-900 mb-2">10,000+</div>
                    <div className="text-gray-600">Transactions Processed Daily</div>
                  </div>

                  <div className="grid grid-cols-2 gap-4">
                    <div className="text-center p-4 bg-white/70 rounded-xl">
                      <div className="text-2xl font-bold text-blue-600 mb-1">95%</div>
                      <div className="text-sm text-gray-600">Accuracy Rate</div>
                    </div>
                    <div className="text-center p-4 bg-white/70 rounded-xl">
                      <div className="text-2xl font-bold text-purple-600 mb-1">24/7</div>
                      <div className="text-sm text-gray-600">Support</div>
                    </div>
                  </div>
                </div>
              </Card>
            </motion.div>
          </div>
        </div>
      </section>

      {/* Testimonials Section */}
      <section id="testimonials" className="py-20 bg-gray-50">
        <div className="max-w-7xl mx-auto px-4 sm:px-6 lg:px-8">
          <motion.div
            className="text-center mb-16"
            initial={{ opacity: 0, y: 60 }}
            whileInView={{ opacity: 1, y: 0 }}
            transition={{ duration: 0.6 }}
            viewport={{ once: true }}
          >
            <Badge className="bg-green-100 text-green-800 mb-4">Testimonials</Badge>
            <h2 className="text-4xl md:text-5xl font-bold text-gray-900 mb-6">
              Loved by Finance
              <span className="block text-transparent bg-gradient-to-r from-green-600 to-teal-600 bg-clip-text">
                Professionals
              </span>
            </h2>
          </motion.div>

          <motion.div
            className="grid md:grid-cols-3 gap-8"
            variants={staggerContainer}
            initial="initial"
            whileInView="animate"
            viewport={{ once: true }}
          >
            {testimonials.map((testimonial, index) => (
              <motion.div key={testimonial.name} variants={fadeInUp}>
                <Card className="p-6 h-full bg-white/80 backdrop-blur-sm border-0 hover:shadow-lg transition-all duration-300">
                  <div className="space-y-4">
                    <div className="flex items-center space-x-1">
                      {[...Array(testimonial.rating)].map((_, i) => (
                        <StarIcon key={i} className="w-5 h-5 text-yellow-400 fill-current" />
                      ))}
                    </div>

                    <p className="text-gray-700 italic">"{testimonial.content}"</p>

                    <div className="flex items-center space-x-3">
                      <div className="w-10 h-10 bg-gradient-to-r from-blue-500 to-purple-600 rounded-full flex items-center justify-center text-white font-bold">
                        {testimonial.avatar}
                      </div>
                      <div>
                        <div className="font-semibold text-gray-900">{testimonial.name}</div>
                        <div className="text-sm text-gray-600">{testimonial.role}</div>
                      </div>
                    </div>
                  </div>
                </Card>
              </motion.div>
            ))}
          </motion.div>
        </div>
      </section>

      {/* Pricing Section */}
      <section id="pricing" className="py-20 bg-white">
        <div className="max-w-7xl mx-auto px-4 sm:px-6 lg:px-8">
          <motion.div
            className="text-center mb-16"
            initial={{ opacity: 0, y: 60 }}
            whileInView={{ opacity: 1, y: 0 }}
            transition={{ duration: 0.6 }}
            viewport={{ once: true }}
          >
            <Badge className="bg-orange-100 text-orange-800 mb-4">Pricing</Badge>
            <h2 className="text-4xl md:text-5xl font-bold text-gray-900 mb-6">
              Simple, Transparent
              <span className="block text-transparent bg-gradient-to-r from-orange-600 to-red-600 bg-clip-text">
                Pricing
              </span>
            </h2>
            <p className="text-xl text-gray-600">Choose the plan that fits your business needs</p>
          </motion.div>

          <motion.div
            className="grid md:grid-cols-3 gap-8"
            variants={staggerContainer}
            initial="initial"
            whileInView="animate"
            viewport={{ once: true }}
          >
            {pricingPlans.map((plan, index) => (
              <motion.div key={plan.name} variants={fadeInUp}>
                <Card className={`p-8 h-full relative ${
                  plan.popular
                    ? 'border-2 border-blue-500 bg-gradient-to-br from-blue-50 to-purple-50'
                    : 'bg-white border border-gray-200'
                }`}>
                  {plan.popular && (
                    <Badge className="absolute -top-3 left-1/2 transform -translate-x-1/2 bg-blue-500 text-white">
                      Most Popular
                    </Badge>
                  )}

                  <div className="space-y-6">
                    <div>
                      <h3 className="text-2xl font-bold text-gray-900">{plan.name}</h3>
                      <p className="text-gray-600">{plan.description}</p>
                    </div>

                    <div className="flex items-baseline">
                      <span className="text-4xl font-bold text-gray-900">${plan.price}</span>
                      {plan.price !== 'Custom' && <span className="text-gray-600 ml-2">/month</span>}
                    </div>

                    <ul className="space-y-3">
                      {plan.features.map((feature, featureIndex) => (
                        <li key={featureIndex} className="flex items-center space-x-3">
                          <CheckIcon className="w-5 h-5 text-green-500 flex-shrink-0" />
                          <span className="text-gray-700">{feature}</span>
                        </li>
                      ))}
                    </ul>

                    <Button
                      className={`w-full ${
                        plan.popular
                          ? 'bg-gradient-to-r from-blue-600 to-purple-600 hover:from-blue-700 hover:to-purple-700'
                          : 'bg-gray-900 hover:bg-gray-800'
                      }`}
                    >
                      {plan.price === 'Custom' ? 'Contact Sales' : 'Start Free Trial'}
                    </Button>
                  </div>
                </Card>
              </motion.div>
            ))}
          </motion.div>
        </div>
      </section>

      {/* CTA Section */}
      <section className="py-20 bg-gradient-to-r from-blue-600 via-purple-600 to-pink-600">
        <div className="max-w-4xl mx-auto px-4 sm:px-6 lg:px-8 text-center">
          <motion.div
            className="space-y-8"
            initial={{ opacity: 0, y: 60 }}
            whileInView={{ opacity: 1, y: 0 }}
            transition={{ duration: 0.6 }}
            viewport={{ once: true }}
          >
            <h2 className="text-4xl md:text-5xl font-bold text-white">
              Ready to Transform Your
              <span className="block">Financial Operations?</span>
            </h2>

            <p className="text-xl text-blue-100 max-w-2xl mx-auto">
              Join thousands of businesses who have streamlined their accounting with PeakFlow.
              Start your free trial today and see the difference.
            </p>

            <div className="flex flex-col sm:flex-row gap-4 justify-center items-center">
              <Link href="/signup">
                <Button
                  size="lg"
                  className="bg-white text-blue-600 hover:bg-gray-50 px-8 py-4 text-lg font-semibold rounded-xl shadow-lg hover:shadow-xl transition-all duration-300"
                >
                  Start Free Trial
                  <ArrowRightIcon className="ml-2 w-5 h-5" />
                </Button>
              </Link>

              <Button
                variant="outline"
                size="lg"
                className="border-2 border-white text-white hover:bg-white hover:text-blue-600 px-8 py-4 text-lg rounded-xl"
              >
                Schedule Demo
              </Button>
            </div>

            <div className="text-blue-100 text-sm">
              ✨ 14-day free trial • No credit card required • Cancel anytime
            </div>
          </motion.div>
        </div>
      </section>

      {/* Footer */}
      <footer className="bg-gray-900 text-white py-12">
        <div className="max-w-7xl mx-auto px-4 sm:px-6 lg:px-8">
          <div className="grid md:grid-cols-4 gap-8">
            <div className="space-y-4">
              <div className="flex items-center space-x-2">
                <div className="w-8 h-8 bg-gradient-to-r from-blue-600 to-purple-600 rounded-lg flex items-center justify-center">
                  <SparklesIcon className="w-5 h-5 text-white" />
                </div>
                <span className="text-xl font-bold">PeakFlow</span>
              </div>
              <p className="text-gray-400">
                Simplifying financial operations for modern businesses.
              </p>
            </div>

            <div>
              <h3 className="font-semibold mb-4">Product</h3>
              <ul className="space-y-2 text-gray-400">
                <li><a href="#features" className="hover:text-white transition-colors">Features</a></li>
                <li><a href="#pricing" className="hover:text-white transition-colors">Pricing</a></li>
                <li><a href="#" className="hover:text-white transition-colors">API</a></li>
              </ul>
            </div>

            <div>
              <h3 className="font-semibold mb-4">Company</h3>
              <ul className="space-y-2 text-gray-400">
                <li><a href="#" className="hover:text-white transition-colors">About</a></li>
                <li><a href="#" className="hover:text-white transition-colors">Careers</a></li>
                <li><a href="#" className="hover:text-white transition-colors">Contact</a></li>
              </ul>
            </div>

            <div>
              <h3 className="font-semibold mb-4">Support</h3>
              <ul className="space-y-2 text-gray-400">
                <li><a href="#" className="hover:text-white transition-colors">Documentation</a></li>
                <li><a href="#" className="hover:text-white transition-colors">Help Center</a></li>
                <li><a href="#" className="hover:text-white transition-colors">Status</a></li>
              </ul>
            </div>
          </div>

          <div className="border-t border-gray-800 mt-8 pt-8 text-center text-gray-400">
            <p>&copy; 2024 PeakFlow. All rights reserved.</p>
          </div>
        </div>
>>>>>>> bb495eab
      </footer>
    </div>
  );
}<|MERGE_RESOLUTION|>--- conflicted
+++ resolved
@@ -1,24 +1,5 @@
 'use client';
 
-<<<<<<< HEAD
-import { useEffect } from 'react';
-import { useRouter } from 'next/navigation';
-import { useAuth } from '@/contexts/AuthContext';
-import Link from 'next/link';
-import { Button } from '@/components/ui/button';
-import {
-  ArrowRight,
-  DollarSign,
-  FileText,
-  TrendingUp,
-  Users,
-  Shield,
-  Zap,
-  CheckCircle,
-  Building2,
-  BarChart3
-} from 'lucide-react';
-=======
 import { useState, useEffect } from 'react';
 import { motion, useScroll, useTransform } from 'framer-motion';
 import { Button } from '@/components/ui/button';
@@ -37,7 +18,6 @@
   SparklesIcon
 } from '@heroicons/react/24/outline';
 import Link from 'next/link';
->>>>>>> bb495eab
 
 const fadeInUp = {
   initial: { opacity: 0, y: 60 },
@@ -45,18 +25,11 @@
   transition: { duration: 0.6, ease: "easeOut" }
 };
 
-<<<<<<< HEAD
-  useEffect(() => {
-    // If user is logged in, redirect to dashboard
-    if (!loading && user) {
-      router.push('/dashboard');
-=======
 const staggerContainer = {
   initial: {},
   animate: {
     transition: {
       staggerChildren: 0.1
->>>>>>> bb495eab
     }
   }
 };
@@ -179,48 +152,7 @@
     return () => window.removeEventListener('scroll', handleScroll);
   }, []);
 
-  // Show loading while auth is checking
-  if (loading) {
-    return (
-      <div className="min-h-screen flex items-center justify-center">
-        <div className="animate-spin rounded-full h-12 w-12 border-b-2 border-indigo-600"></div>
-      </div>
-    );
-  }
-
-  // If user is logged in, show loading while redirecting
-  if (user) {
-    return (
-      <div className="min-h-screen flex items-center justify-center">
-        <div className="text-center">
-          <div className="animate-spin rounded-full h-12 w-12 border-b-2 border-indigo-600 mx-auto"></div>
-          <p className="mt-4 text-gray-600">Redirecting to dashboard...</p>
-        </div>
-      </div>
-    );
-  }
-
-  // Landing page for non-authenticated users
   return (
-<<<<<<< HEAD
-    <div className="min-h-screen bg-gradient-to-b from-white to-gray-50">
-      {/* Navigation */}
-      <nav className="border-b bg-white/80 backdrop-blur-sm sticky top-0 z-50">
-        <div className="container mx-auto px-6 py-4">
-          <div className="flex items-center justify-between">
-            <div className="flex items-center gap-2">
-              <div className="h-8 w-8 rounded-lg bg-gradient-to-br from-indigo-500 to-purple-600 flex items-center justify-center text-white font-bold">
-                P
-              </div>
-              <span className="text-xl font-bold text-gray-900">PeakFlow</span>
-            </div>
-            <div className="flex items-center gap-4">
-              <Link href="/login">
-                <Button variant="ghost">Login</Button>
-              </Link>
-              <Link href="/signup">
-                <Button>Start Free Trial</Button>
-=======
     <div className="min-h-screen bg-white">
       {/* Navigation */}
       <motion.nav
@@ -255,154 +187,10 @@
                 <Button className="bg-gradient-to-r from-blue-600 to-purple-600 hover:from-blue-700 hover:to-purple-700">
                   Get Started
                 </Button>
->>>>>>> bb495eab
               </Link>
             </div>
           </div>
         </div>
-<<<<<<< HEAD
-      </nav>
-
-      {/* Hero Section */}
-      <section className="py-20 px-6">
-        <div className="container mx-auto max-w-6xl">
-          <div className="text-center">
-            <h1 className="text-5xl md:text-6xl font-bold text-gray-900 mb-6">
-              Automate Your Financial Operations
-              <span className="text-transparent bg-clip-text bg-gradient-to-r from-indigo-600 to-purple-600"> with AI</span>
-            </h1>
-            <p className="text-xl text-gray-600 mb-8 max-w-3xl mx-auto">
-              From bank reconciliation to invoice management, PeakFlow streamlines your entire financial workflow with intelligent automation.
-            </p>
-            <div className="flex gap-4 justify-center">
-              <Link href="/signup">
-                <Button size="lg" className="text-lg px-8">
-                  Start Free Trial
-                  <ArrowRight className="ml-2 h-5 w-5" />
-                </Button>
-              </Link>
-              <Button size="lg" variant="outline" className="text-lg px-8">
-                Schedule Demo
-              </Button>
-            </div>
-            <p className="mt-4 text-sm text-gray-500">No credit card required • 14-day free trial</p>
-          </div>
-        </div>
-      </section>
-
-      {/* Features Grid */}
-      <section className="py-20 px-6 bg-white">
-        <div className="container mx-auto max-w-6xl">
-          <div className="text-center mb-12">
-            <h2 className="text-3xl font-bold text-gray-900 mb-4">Everything You Need for Financial Management</h2>
-            <p className="text-lg text-gray-600">Powerful features designed for modern businesses</p>
-          </div>
-
-          <div className="grid md:grid-cols-2 lg:grid-cols-3 gap-8">
-            {/* Direct Bank to Ledger - HIGHLIGHTED */}
-            <div className="p-6 rounded-xl border-2 border-green-300 bg-green-50 hover:border-green-400 transition-colors">
-              <div className="h-12 w-12 bg-green-100 rounded-lg flex items-center justify-center mb-4">
-                <DollarSign className="h-6 w-6 text-green-600" />
-              </div>
-              <h3 className="text-xl font-semibold text-gray-900 mb-2">Direct Bank to Ledger</h3>
-              <p className="text-gray-600 mb-4">
-                Convert bank transactions directly to journal entries - perfect for SMEs without invoicing.
-              </p>
-              <ul className="space-y-2">
-                <li className="flex items-center text-sm text-gray-600">
-                  <CheckCircle className="h-4 w-4 text-green-500 mr-2" />
-                  Import from any bank
-                </li>
-                <li className="flex items-center text-sm text-gray-600">
-                  <CheckCircle className="h-4 w-4 text-green-500 mr-2" />
-                  Auto-create journal entries
-                </li>
-                <li className="flex items-center text-sm text-gray-600">
-                  <CheckCircle className="h-4 w-4 text-green-500 mr-2" />
-                  Maintain double-entry
-                </li>
-              </ul>
-            </div>
-
-            {/* Smart Reconciliation */}
-            <div className="p-6 rounded-xl border border-gray-200 hover:border-indigo-300 transition-colors">
-              <div className="h-12 w-12 bg-indigo-100 rounded-lg flex items-center justify-center mb-4">
-                <FileText className="h-6 w-6 text-indigo-600" />
-              </div>
-              <h3 className="text-xl font-semibold text-gray-900 mb-2">Smart Bank Reconciliation</h3>
-              <p className="text-gray-600 mb-4">
-                AI-powered matching engine that automatically reconciles transactions with 95% accuracy.
-              </p>
-              <ul className="space-y-2">
-                <li className="flex items-center text-sm text-gray-600">
-                  <CheckCircle className="h-4 w-4 text-green-500 mr-2" />
-                  Auto-match transactions
-                </li>
-                <li className="flex items-center text-sm text-gray-600">
-                  <CheckCircle className="h-4 w-4 text-green-500 mr-2" />
-                  PDF extraction with AI
-                </li>
-                <li className="flex items-center text-sm text-gray-600">
-                  <CheckCircle className="h-4 w-4 text-green-500 mr-2" />
-                  One-click reconciliation
-                </li>
-              </ul>
-            </div>
-
-            {/* Complete Billing */}
-            <div className="p-6 rounded-xl border border-gray-200 hover:border-indigo-300 transition-colors">
-              <div className="h-12 w-12 bg-purple-100 rounded-lg flex items-center justify-center mb-4">
-                <TrendingUp className="h-6 w-6 text-purple-600" />
-              </div>
-              <h3 className="text-xl font-semibold text-gray-900 mb-2">Complete Billing Suite</h3>
-              <p className="text-gray-600 mb-4">
-                From quotes to invoices, manage your entire billing workflow with automated GL posting.
-              </p>
-              <ul className="space-y-2">
-                <li className="flex items-center text-sm text-gray-600">
-                  <CheckCircle className="h-4 w-4 text-green-500 mr-2" />
-                  Quote to invoice flow
-                </li>
-                <li className="flex items-center text-sm text-gray-600">
-                  <CheckCircle className="h-4 w-4 text-green-500 mr-2" />
-                  Recurring SLA billing
-                </li>
-                <li className="flex items-center text-sm text-gray-600">
-                  <CheckCircle className="h-4 w-4 text-green-500 mr-2" />
-                  Payment tracking
-                </li>
-              </ul>
-            </div>
-          </div>
-        </div>
-      </section>
-
-      {/* CTA Section */}
-      <section className="py-20 px-6 bg-gradient-to-r from-indigo-600 to-purple-600">
-        <div className="container mx-auto max-w-4xl text-center">
-          <h2 className="text-4xl font-bold text-white mb-6">
-            Ready to Transform Your Financial Operations?
-          </h2>
-          <p className="text-xl text-indigo-100 mb-8">
-            Join thousands of businesses already using PeakFlow to automate their accounting.
-          </p>
-          <div className="flex gap-4 justify-center">
-            <Link href="/signup">
-              <Button size="lg" variant="secondary" className="text-lg px-8">
-                Start Free Trial
-                <ArrowRight className="ml-2 h-5 w-5" />
-              </Button>
-            </Link>
-          </div>
-        </div>
-      </section>
-
-      {/* Simple Footer */}
-      <footer className="bg-gray-900 text-gray-400 py-8 px-6">
-        <div className="container mx-auto text-center">
-          <p>&copy; 2024 PeakFlow. All rights reserved.</p>
-        </div>
-=======
       </motion.nav>
 
       {/* Hero Section */}
@@ -843,7 +631,6 @@
             <p>&copy; 2024 PeakFlow. All rights reserved.</p>
           </div>
         </div>
->>>>>>> bb495eab
       </footer>
     </div>
   );
